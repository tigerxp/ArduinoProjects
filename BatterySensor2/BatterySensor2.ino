#include <Arduino.h>

/* 
 *  Battery-powered MySensors-2.0 sensor
<<<<<<< HEAD
 *  Multiple DS18B20 handling
 *  
 *  requires: OneWire, DallasTemperature
=======
>>>>>>> c2c79e65
 */
 
#include <avr/sleep.h>  // Sleep Modes
#include <OneWire.h>
#include <DallasTemperature.h>

// Dallas Settings
#define ONE_WIRE_BUS 2
#define TEMPERATURE_PRECISION 9 // Lower resolution

// MySensors settings
#define MY_DEBUG
#define MY_RADIO_NRF24
// #define MY_BAUD_RATE 9600
#define MY_LEDS_BLINKING_FEATURE
#define MY_DEFAULT_LED_BLINK_PERIOD 300

#include <MySensors.h>
#include <SPI.h>

#define DEBUG

#define SKETCH_NAME "Battery Sensor"
#define SKETCH_MAJOR_VER "0"
#define SKETCH_MINOR_VER "1"

// unsigned long SLEEP_TIME = 24*60*60*1000; // h*min*sec*1000
unsigned long SLEEP_TIME = 60*1000; // 60s
int unusedPins[] = {2, 3, 4, 5, 6, 7, 8};


OneWire oneWire(ONE_WIRE_BUS);
DallasTemperature sensors(&oneWire);

// Globals
int oldBatLevel; // Old battery level

int numberOfDevices; // Number of temperature devices found
DeviceAddress tempDeviceAddress; // Found device address

/*
 * MySensors 2,0 presentation
 */
void presentation() {
#ifdef DEBUG
  Serial.println("presentation");
#endif
  sendSketchInfo(SKETCH_NAME, SKETCH_MAJOR_VER "." SKETCH_MINOR_VER);
}

/*
 * Sertup
 */
void setup()
{
#ifdef DEBUG
  Serial.println("setup");
#endif
  // Reset pins
  int count = sizeof(unusedPins)/sizeof(int);
  for (int i = 0; i < count; i++) {
    pinMode(unusedPins[i], INPUT);
    digitalWrite(unusedPins[i], LOW);
  }
  oldBatLevel = -1;

  // Set up sensors
  sensors.begin();
numberOfDevices = sensors.getDeviceCount();

  
}

/*
 * Loop
 */
void loop() {
#ifdef DEBUG
  Serial.println("loop");
#endif

  // Read sensors and send on wakeup
  sendValues();

  // Go to sleep
  sleep(SLEEP_TIME);
}

/*
 * Send sensor and battery values
 */
void sendValues()
{
#ifdef DEBUG
  Serial.println("sendValues");
#endif

  // Send sensor values
  // ...
  
  // Send battery level
  int batLevel = getBatteryLevel();
  if (oldBatLevel != batLevel) {
    sendBatteryLevel(batLevel);
    oldBatLevel = batLevel;
  }
}

/*
 * Battery measure
 */
int getBatteryLevel() {
  int results = (readVcc() - 2000)  / 10;
  if (results > 100)
    results = 100;
  if (results < 0)
    results = 0;
  return results;
}

// when ADC completed, take an interrupt
EMPTY_INTERRUPT (ADC_vect);

/*
 * Tricky function to read value of the VCC
 */
long readVcc() {
  long result;
  // Read 1.1V reference against AVcc
  ADMUX = _BV(REFS0) | _BV(MUX3) | _BV(MUX2) | _BV(MUX1);
  delay(2); // Wait for Vref to settle
  noInterrupts();
  // start the conversion
  ADCSRA |= _BV(ADSC) | _BV(ADIE);
  set_sleep_mode(SLEEP_MODE_ADC); // sleep during sample
  interrupts();
  sleep_mode();
  // reading should be done, but better make sure
  // maybe the timer interrupt fired
  while(bit_is_set(ADCSRA,ADSC));
  result = ADCL;
  result |= ADCH<<8;
  result = 1126400L / result; // Back-calculate AVcc in mV
#ifdef DEBUG
  Serial.print("Battery voltage is: ");
  Serial.print(result);
  Serial.println(" mV");
#endif
  return result;
}
<|MERGE_RESOLUTION|>--- conflicted
+++ resolved
@@ -1,15 +1,11 @@
 #include <Arduino.h>
 
-/* 
+/*
  *  Battery-powered MySensors-2.0 sensor
-<<<<<<< HEAD
- *  Multiple DS18B20 handling
- *  
+ *
  *  requires: OneWire, DallasTemperature
-=======
->>>>>>> c2c79e65
  */
- 
+
 #include <avr/sleep.h>  // Sleep Modes
 #include <OneWire.h>
 #include <DallasTemperature.h>
@@ -78,7 +74,7 @@
   sensors.begin();
 numberOfDevices = sensors.getDeviceCount();
 
-  
+
 }
 
 /*
@@ -107,7 +103,7 @@
 
   // Send sensor values
   // ...
-  
+
   // Send battery level
   int batLevel = getBatteryLevel();
   if (oldBatLevel != batLevel) {
@@ -157,4 +153,4 @@
   Serial.println(" mV");
 #endif
   return result;
-}
+}